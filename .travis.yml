# The only current way of using OS X virtual machines in Travis CI
# is setting up the environment for Objective-C
# This is not a problem because Python will be installed through conda

language: objective-c

env:
  matrix:
    - PYTHON=2.7 NUMPY=1.9
<<<<<<< HEAD
    - PYTHON=2.7 NUMPY=1.10
    - PYTHON=3.3 NUMPY=1.9
    - PYTHON=3.4 NUMPY=1.9
    - PYTHON=3.4 NUMPY=1.10
    - PYTHON=3.5 NUMPY=1.9
    - PYTHON=3.5 NUMPY=1.10
=======
    - PYTHON=3.3 NUMPY=1.9
    - PYTHON=3.4 NUMPY=1.9
>>>>>>> 464c7605

branches:
  only:
    - master

install:
  - wget http://repo.continuum.io/miniconda/Miniconda3-latest-MacOSX-x86_64.sh -O miniconda.sh
  - bash miniconda.sh -b -p $HOME/miniconda
  - export PATH="$HOME/miniconda/bin:$PATH"
  - conda config --set always_yes yes --set changeps1 no
  - conda update -q conda
  - conda create -q -n test-environment python=$PYTHON
  - source activate test-environment
  - conda install numpy=$NUMPY numba>=0.18 astropy>=1.0 matplotlib pytest pip coverage requests pyyaml scipy
  - conda install jplephem -c poliastro
  - pip install coveralls pytest-cov
  - pip install -e .    # Needed to use py.test properly

script:
  - py.test poliastro -vv
  - NUMBA_DISABLE_JIT=1 py.test --cov poliastro poliastro/tests poliastro/twobody/tests --cov-config .coveragerc

after_success:
  coveralls

sudo: false<|MERGE_RESOLUTION|>--- conflicted
+++ resolved
@@ -7,17 +7,8 @@
 env:
   matrix:
     - PYTHON=2.7 NUMPY=1.9
-<<<<<<< HEAD
-    - PYTHON=2.7 NUMPY=1.10
     - PYTHON=3.3 NUMPY=1.9
     - PYTHON=3.4 NUMPY=1.9
-    - PYTHON=3.4 NUMPY=1.10
-    - PYTHON=3.5 NUMPY=1.9
-    - PYTHON=3.5 NUMPY=1.10
-=======
-    - PYTHON=3.3 NUMPY=1.9
-    - PYTHON=3.4 NUMPY=1.9
->>>>>>> 464c7605
 
 branches:
   only:
